# Licensed under a 3-clause BSD style license - see LICENSE.rst
from pathlib import Path
import numpy as np
import logging
from astropy import units as u
from astropy.io import fits
from astropy.table import Table
from gammapy.data import GTI
from gammapy.datasets import Dataset
from gammapy.irf import EDispKernel, EDispKernelMap, EffectiveAreaTable
from gammapy.maps import RegionGeom, RegionNDMap, MapAxis
from gammapy.modeling.models import Models, ProperModels
from gammapy.stats import (
    CashCountsStatistic,
    WStatCountsStatistic,
    cash,
    wstat,
    get_wstat_mu_bkg,
)
from gammapy.utils.random import get_random_state
from gammapy.utils.scripts import make_name, make_path
from gammapy.utils.table import hstack_columns
from gammapy.modeling.models import BackgroundModel
from .map import MapEvaluator
from .utils import get_figure, get_axes

__all__ = ["SpectrumDatasetOnOff", "SpectrumDataset"]

log = logging.getLogger(__name__)


class SpectrumDataset(Dataset):
    """Spectrum dataset for likelihood fitting.

    The spectrum dataset bundles reduced counts data, with a spectral model,
    background model and instrument response function to compute the fit-statistic
    given the current model and data.

    Parameters
    ----------
    models : `~gammapy.modeling.models.Models`
        Fit model
    counts : `~gammapy.maps.RegionNDMap`
        Counts spectrum
    exposure : `~gammapy.maps.RegionNDMap`
        Effective area
    edisp : `~gammapy.irf.EDispKernelMap`
        Energy dispersion kernel.
    mask_safe : `~gammapy.maps.RegionNDMap`
        Mask defining the safe data range.
    mask_fit : `~gammapy.maps.RegionNDMap`
        Mask to apply to the likelihood for fitting.
    name : str
        Dataset name.
    gti : `~gammapy.data.GTI`
        GTI of the observation or union of GTI if it is a stacked observation
    meta_table : `~astropy.table.Table`
        Table listing informations on observations used to create the dataset.
        One line per observation for stacked datasets.

    See Also
    --------
    SpectrumDatasetOnOff, FluxPointsDataset, MapDataset
    """

    stat_type = "cash"
    tag = "SpectrumDataset"

    def __init__(
        self,
        models=None,
        counts=None,
        exposure=None,
        edisp=None,
        mask_safe=None,
        mask_fit=None,
        name=None,
        gti=None,
        meta_table=None,
    ):

        if mask_fit is not None and mask_fit.dtype != np.dtype("bool"):
            raise ValueError("mask data must have dtype bool")

        self.counts = counts

        self.mask_fit = mask_fit
        self.exposure = exposure
        self.edisp = edisp
        self._background_model = None
        self.mask_safe = mask_safe
        self.gti = gti
        self.meta_table = meta_table

        self._name = make_name(name)
        self.models = models

    @property
    def name(self):
        return self._name

    def __str__(self):
        str_ = f"{self.__class__.__name__}\n"
        str_ += "-" * len(self.__class__.__name__) + "\n"
        str_ += "\n"
        str_ += "\t{:32}: {{name}} \n\n".format("Name")
        str_ += "\t{:32}: {{counts:.0f}} \n".format("Total counts")
        str_ += "\t{:32}: {{npred:.2f}}\n".format("Total predicted counts")
        str_ += "\t{:32}: {{background:.2f}}\n\n".format("Total background counts")

        str_ += "\t{:32}: {{exposure_min:.2e}}\n".format("Exposure min")
        str_ += "\t{:32}: {{exposure_max:.2e}}\n\n".format("Exposure max")

        str_ += "\t{:32}: {{n_bins}} \n".format("Number of total bins")
        str_ += "\t{:32}: {{n_fit_bins}} \n\n".format("Number of fit bins")

        # likelihood section
        str_ += "\t{:32}: {{stat_type}}\n".format("Fit statistic type")
        str_ += "\t{:32}: {{stat_sum:.2f}}\n\n".format("Fit statistic value (-2 log(L))")

        info = self.info_dict()
        str_ = str_.format(**info)

        n_pars, n_free_pars = 0, 0
        if self.models is not None:
            n_pars = len(self.models.parameters)
            n_free_pars = len(self.models.parameters.free_parameters)

        str_ += "\t{:32}: {}\n".format("Number of parameters", n_pars)
        str_ += "\t{:32}: {}\n\n".format("Number of free parameters", n_free_pars)

        if self.models is not None:
            str_ += "\t" + "\n\t".join(str(self.models).split("\n")[2:])

        return str_.expandtabs(tabsize=2)

    @property
    def evaluators(self):
        """Model evaluators"""

        edisp = self._edisp_kernel

        if self.models:
            for model in self.models:
                evaluator = self._evaluators.get(model)

                if evaluator is None:
                    evaluator = MapEvaluator(
                        model=model, exposure=self.exposure, edisp=edisp, gti=self.gti,
                    )
                    self._evaluators[model] = evaluator

        keys = list(self._evaluators.keys())
        for key in keys:
            if key not in self.models:
                del self._evaluators[key]

        return self._evaluators

    @property
    def models(self):
        """Models (`gammapy.modeling.models.Models`)."""
        return ProperModels(self)

    @property
    def background_model(self):
        return self._background_model

    @models.setter
    def models(self, models):
        if models is None:
            self._models = None
        else:
            self._models = Models(models)

        # TODO: clean this up (probably by removing)
        for model in self.models:
            if isinstance(model, BackgroundModel):
                if model.datasets_names is not None:
                    if self.name in model.datasets_names:
                        self._background_model = model
                        break
        else:
            if not isinstance(self, SpectrumDatasetOnOff):
                log.warning(f"No background model defined for dataset {self.name}")
        self._evaluators = {}

    @property
    def mask_safe(self):
        if self._mask_safe is None:
            data = np.ones(self._geom.data_shape, dtype=bool)
            return RegionNDMap.from_geom(self._geom, data=data)
        else:
            return self._mask_safe

    @mask_safe.setter
    def mask_safe(self, mask):
        if mask is None or isinstance(mask, RegionNDMap):
            self._mask_safe = mask
        else:
            raise ValueError(f"Must be `RegionNDMap` and not {type(mask)}")

    @property
    def _energy_axis(self):
        if self.counts is not None:
            e_axis = self.counts.geom.axes["energy"]
        elif self.edisp is not None:
            e_axis = self.edisp.data.axis("energy")
        elif self.exposure is not None:
            # assume e_reco = e_true
            e_axis = self.exposure.data.axis("energy_true")
        return e_axis

    @property
    def _geom(self):
        """Main analysis geometry"""
        if self.counts is not None:
            return self.counts.geom
        elif self.background_model is not None:
            return self.background_model.map.geom
        else:
            raise ValueError("Either 'counts', 'background_model' must be defined.")

    @property
    def data_shape(self):
        """Shape of the counts data"""
        return self._geom.data_shape

    @property
    def _edisp_kernel(self):
        """The edisp kernel stored in the EDispMapKernel"""
        if self.edisp is not None:
            return self.edisp.get_edisp_kernel()

    def npred(self):
        """Predicted counts from source and background model (`RegionNDMap`)."""
        npred_total = RegionNDMap.from_geom(self._geom)

        for evaluator in self.evaluators.values():
            npred = evaluator.compute_npred()
            npred_total.stack(npred)

        return npred_total

    def npred_sig(self, model=None):
        """"Model predicted signal counts. If a model is passed, predicted counts from that component is returned.
        Else, the total signal counts are returned.

        Parameters
        -------------
        model: `~gammapy.modeling.models.SpectralModel`, optional
            The model to compute the npred for. If none, the sum of all components (minus the background model)
            is returned

        Returns
        ----------
        npred_sig: `gammapy.maps.RegionNDMap`
            Predicted signal counts
        """
        if model is None:
            if self.background_model is None:
                return self.npred()
            return self.npred() - self.background_model.evaluate()
        else:
            return self.evaluators.get(model).compute_npred()

    def stat_array(self):
        """Likelihood per bin given the current model parameters"""
        return cash(n_on=self.counts.data, mu_on=self.npred().data)

    @property
    def excess(self):
        return self.counts - self.background_model.evaluate()

    def fake(self, random_state="random-seed"):
        """Simulate fake counts for the current model and reduced irfs.

        This method overwrites the counts defined on the dataset object.

        Parameters
        ----------
        random_state : {int, 'random-seed', 'global-rng', `~numpy.random.RandomState`}
            Defines random number generator initialisation.
            Passed to `~gammapy.utils.random.get_random_state`.
        """
        random_state = get_random_state(random_state)
        npred = self.npred()
        npred.data = random_state.poisson(npred.data)
        self.counts = npred

    @property
    # TODO: make this a method to support different methods?
    def energy_range(self):
        """Energy range defined by the safe mask"""
        energy = self._energy_axis.edges
        e_min, e_max = energy[:-1], energy[1:]

        if self.mask_safe is not None:
            if self.mask_safe.data.any():
                e_min = e_min[self.mask_safe.data[:, 0, 0]]
                e_max = e_max[self.mask_safe.data[:, 0, 0]]
            else:
                return None, None

        return u.Quantity([e_min.min(), e_max.max()])

    def plot_fit(self, ax_spectrum=None, ax_residuals=None, kwargs_spectrum=None, kwargs_residuals=None):
        """Plot spectrum and residuals in two panels.

        Calls `~SpectrumDataset.plot_excess` and `~SpectrumDataset.plot_residuals`.

        Parameters
        ----------
        ax_spectrum : `~matplotlib.axes.Axes`
            Axes to plot spectrum on.
        ax_residuals : `~matplotlib.axes.Axes`
            Axes to plot residuals on.
        kwargs_spectrum : dict
            Keyword arguments passed to `~SpectrumDataset.plot_excess`.
        kwargs_residuals : dict
            Keyword arguments passed to `~SpectrumDataset.plot_residuals`.

        Returns
        -------
        ax_spectrum, ax_residuals : `~matplotlib.axes.Axes`
            Spectrum and residuals plots.
        """
        from matplotlib.gridspec import GridSpec

        gs = GridSpec(7, 1)
        ax_spectrum, ax_residuals = get_axes(
            ax_spectrum, ax_residuals, 8, 7, (gs[:5, :]), (gs[5:, :]), kwargs2={sharex:ax_spectrum}
        )
        kwargs_spectrum = kwargs_spectrum or {}
        kwargs_residuals = kwargs_residuals or {}

        self.plot_excess(ax_spectrum, **kwargs_spectrum)
        ax_spectrum.label_outer()

        self.plot_residuals(ax_residuals, **kwargs_residuals)
        method = kwargs_residuals.get("method", "diff")
        label = self._residuals_labels[method]
        ax_residuals.set_ylabel(f"Residuals\n{label}")

        return ax_spectrum, ax_residuals

    @property
    def _e_unit(self):
        return self._geom.axes[0].unit

    def _plot_energy_range(self, ax):
        e_min, e_max = self.energy_range
        kwargs = {"color": "black", "linestyle": "dashed"}
        ax.axvline(e_min.to_value(self._e_unit), label="fit range", **kwargs)
        ax.axvline(e_max.to_value(self._e_unit), **kwargs)

    def plot_counts(self, ax=None, counts_kwargs=None, bkg_kwargs=None, **kwargs):
        """Plot counts and background.

        Parameters
        ----------
        ax : `~matplotlib.axes.Axes`
            Axes to plot on.
        counts_kwargs: dict
            Keyword arguments passed to `~matplotlib.axes.Axes.hist` for the counts.
        bkg_kwargs: dict
            Keyword arguments passed to `~matplotlib.axes.Axes.hist` for the background.
        **kwargs: dict
            Keyword arguments passed to both `~matplotlib.axes.Axes.hist`.

        Returns
        -------
        ax : `~matplotlib.axes.Axes`
            Axes object.
        """
        counts_kwargs = counts_kwargs or {}
        bkg_kwargs = bkg_kwargs or {}

        plot_kwargs = kwargs.copy()
        plot_kwargs.update(counts_kwargs)
        plot_kwargs.setdefault("label", "n_on")
        ax = self.counts.plot_hist(ax, **plot_kwargs)

        plot_kwargs = kwargs.copy()
        plot_kwargs.update(bkg_kwargs)
        if isinstance(self, SpectrumDatasetOnOff) and self.counts_off is not None:
            plot_kwargs.setdefault("label", "alpha * n_off")
            self.background.plot_hist(ax, **plot_kwargs)
        elif self.background_model is not None:
            plot_kwargs.setdefault("label", "background")
            self.background_model.evaluate().plot_hist(ax, **plot_kwargs)

        self._plot_energy_range(ax)
        e_min, e_max = self.energy_range
        ax.set_xlim(0.7 * e_min.value, 1.3 * e_max.value)

        ax.legend(numpoints=1)
        return ax

    def plot_excess(self, ax=None, measured_kwargs=None, pred_kwargs=None, **kwargs):
        """Plot measured and predicted excess.

        Parameters
        ----------
        ax : `~matplotlib.axes.Axes`
            Axes to plot on.
        measured_kwargs: dict
            Keyword arguments passed to `~matplotlib.axes.Axes.errorbar` for
            the measured excess.
        pred_kwargs : dict
            Keyword arguments passed to `~matplotlib.axes.Axes.hist` for the
            predicted excess.
        **kwargs: dict
            Keyword arguments passed to both plot methods.

        Returns
        -------
        ax : `~matplotlib.axes.Axes`
            Axes object.
        """
<<<<<<< HEAD
        measured_kwargs = measured_kwargs or {}
        pred_kwargs = pred_kwargs or {}

        plot_kwargs = kwargs.copy()
        plot_kwargs.update(measured_kwargs)
        plot_kwargs.setdefault("label", "Measured excess")
        ax = self.excess.plot(ax, yerr=np.sqrt(np.abs(self.excess.data.flatten())), **plot_kwargs)

        if self.background_model:
            pred_excess = self.npred() - self.background_model.evaluate()
        elif self.background:
            pred_excess = self.npred() - self.background

        plot_kwargs = kwargs.copy()
        plot_kwargs.update(pred_kwargs)
        plot_kwargs.setdefault("label", "Predicted excess")
        pred_excess.plot_hist(ax, **plot_kwargs)
=======
        import matplotlib.pyplot as plt

        ax = plt.gca() if ax is None else ax
        self._plot_energy_range(ax=ax)
        self.excess.plot(
            ax=ax,
            label="Measured excess",
            yerr=np.sqrt(np.abs(self.excess.data.flatten())),
        )
        self.npred_sig().plot_hist(ax=ax, label="Predicted signal counts")
>>>>>>> 98775d29

        self._plot_energy_range(ax)
        ax.legend(numpoints=1)
        return ax

    def residuals(self, method="diff"):
        """Compute the spectral residuals.

        Parameters
        ----------
        method : {"diff", "diff/model", "diff/sqrt(model)"}
            Method used to compute the residuals. Available options are:
                - ``diff`` (default): data - model
                - ``diff/model``: (data - model) / model
                - ``diff/sqrt(model)``: (data - model) / sqrt(model)

        Returns
        -------
        residuals : `RegionNDMap`
            Residual spectrum
        """
        npred = self.npred()
        residuals = self._compute_residuals(self.counts, npred, method)
        return residuals

    def plot_residuals(self, ax=None, method="diff", **kwargs):
        """Plot spectrum residuals.

        Parameters
        ----------
        ax : `~matplotlib.axes.Axes`
            Axes to plot on.
        method : {"diff", "diff/model", "diff/sqrt(model)"}
            Normalization used to compute the residuals, see `SpectrumDataset.residuals`.
        **kwargs : dict
            Keyword arguments passed to `~matplotlib.axes.Axes.errorbar`.

        Returns
        -------
        ax : `~matplotlib.axes.Axes`
            Axes object.
        """
        residuals = self.residuals(method)
        if method == "diff":
            yerr = np.sqrt((self.counts.data + self.npred().data).flatten())
        else:
            yerr = np.ones_like(residuals.data.flatten())

        kwargs.setdefault("color", kwargs.pop("c", "black"))
        ax = residuals.plot(ax, yerr=yerr, **kwargs)
        ax.axhline(0, color=kwargs["color"], lw=0.5)

        label = self._residuals_labels[method]
        ax.set_ylabel(f"Residuals ({label})")
        ax.set_yscale("linear")
        ymin = 1.05 * np.nanmin(residuals.data - yerr)
        ymax = 1.05 * np.nanmax(residuals.data + yerr)
        ax.set_ylim(ymin, ymax)
        return ax

    @classmethod
    def create(
        cls,
        e_reco,
        e_true=None,
        region=None,
        reference_time="2000-01-01",
        name=None,
        meta_table=None,
    ):
        """Creates empty spectrum dataset.

        Empty containers are created with the correct geometry.
        counts, background and aeff are zero and edisp is diagonal.

        The safe_mask is set to False in every bin.

        Parameters
        ----------
        e_reco : `~gammapy.maps.MapAxis`
            counts energy axis. Its name must be "energy".
        e_true : `~gammapy.maps.MapAxis`
            effective area table energy axis. Its name must be "energy-true".
            If not set use reco energy values. Default : None
        region : `~regions.SkyRegion`
            Region to define the dataset for.
        reference_time : `~astropy.time.Time`
            reference time of the dataset, Default is "2000-01-01"
        meta_table : `~astropy.table.Table`
            Table listing informations on observations used to create the dataset.
            One line per observation for stacked datasets.
        """
        if e_true is None:
            e_true = e_reco.copy(name="energy_true")

        if region is None:
            region = "icrs;circle(0, 0, 1)"

        name = make_name(name)
        counts = RegionNDMap.create(region=region, axes=[e_reco])
        background = RegionNDMap.create(region=region, axes=[e_reco])
        models = Models(
            [BackgroundModel(background, name=name + "-bkg", datasets_names=[name])]
        )
        exposure = RegionNDMap.create(region=region, axes=[e_true], unit="cm2 s")
        edisp = EDispKernelMap.from_diagonal_response(e_reco, e_true, geom=counts.geom)
        mask_safe = RegionNDMap.from_geom(counts.geom, dtype="bool")
        gti = GTI.create(u.Quantity([], "s"), u.Quantity([], "s"), reference_time)

        return SpectrumDataset(
            counts=counts,
            exposure=exposure,
            edisp=edisp,
            mask_safe=mask_safe,
            gti=gti,
            models=models,
            name=name,
        )

    def stack(self, other):
        r"""Stack this dataset with another one.

        Safe mask is applied to compute the stacked counts vector.
        Counts outside each dataset safe mask are lost.

        Stacking is performed in-place.

        The stacking of 2 datasets is implemented as follows.
        Here, :math:`k` denotes a bin in reconstructed energy and :math:`j = {1,2}` is the dataset number

        The ``mask_safe`` of each dataset is defined as:

        .. math::
            \epsilon_{jk} =\left\{\begin{array}{cl} 1, &
            \mbox{if bin k is inside the energy thresholds}\\ 0, &
            \mbox{otherwise} \end{array}\right.

        Then the total ``counts`` and model background ``bkg`` are computed according to:

        .. math::
            \overline{\mathrm{n_{on}}}_k =  \mathrm{n_{on}}_{1k} \cdot \epsilon_{1k} +
             \mathrm{n_{on}}_{2k} \cdot \epsilon_{2k}

            \overline{bkg}_k = bkg_{1k} \cdot \epsilon_{1k} +
             bkg_{2k} \cdot \epsilon_{2k}

        The stacked ``safe_mask`` is then:

        .. math::
            \overline{\epsilon_k} = \epsilon_{1k} OR \epsilon_{2k}

        Parameters
        ----------
        other : `~gammapy.datasets.SpectrumDataset`
            the dataset to stack to the current one
        """
        if not isinstance(other, SpectrumDataset):
            raise TypeError("Incompatible types for SpectrumDataset stacking")

        if self.counts is not None:
            self.counts *= self.mask_safe
            self.counts.stack(other.counts, weights=other.mask_safe)

        if self.stat_type == "cash":
            if self.background_model and other.background_model:
                self._background_model.map *= self.mask_safe
                self._background_model.stack(other.background_model, other.mask_safe)
                self.models = Models([self.background_model])
        else:
            self.models = None

        if self.exposure is not None and other.exposure is not None:
            self.exposure.stack(other.exposure)

            # TODO: check whether this can be improved e.g. handling this in GTI
            if "livetime" in other.exposure.meta:
                if "livetime" in self.exposure.meta:
                    self.exposure.meta["livetime"] += other.exposure.meta["livetime"]
                else:
                    self.exposure.meta["livetime"] = other.exposure.meta["livetime"]

        if self.edisp is not None and other.edisp is not None:
            self.edisp.edisp_map *= self.mask_safe.data
            self.edisp.stack(other.edisp, weights=other.mask_safe)

        if self.mask_safe is not None and other.mask_safe is not None:
            self.mask_safe.stack(other.mask_safe)

        if self.gti is not None and other.gti is not None:
            self.gti.stack(other.gti)
            self.gti = self.gti.union()

        if self.meta_table and other.meta_table:
            self.meta_table = hstack_columns(self.meta_table, other.meta_table)
        elif other.meta_table:
            self.meta_table = other.meta_table.copy()

    def peek(self, fig=None):
        """Quick-look summary plots.

        Parameters
        ----------
        fig : `~matplotlib.figure.Figure`
            Figure to add AxesSubplot on.

        Returns
        -------
        ax1, ax2, ax3 : `~matplotlib.axes.AxesSubplot`
            Counts, effective area and energy dispersion subplots.
        """
        fig = get_figure(fig, 16, 4)
        ax1, ax2, ax3 = fig.subplots(1, 3)

        ax1.set_title("Counts")
<<<<<<< HEAD
        self.plot_counts(ax1)

        ax2.set_title("Effective Area")
        self.aeff.plot(ax2)
        self._plot_energy_range(ax2)
        e_min, e_max = self.energy_range
        ax2.set_xlim(0.7 * e_min.value, 1.3 * e_max.value)

        ax3.set_title("Energy Dispersion")
        if self.edisp is not None:
            self._edisp_kernel.plot_matrix(ax3)
=======

        if isinstance(self, SpectrumDatasetOnOff) and self.counts_off is not None:
            self.counts_off_normalised.plot_hist(ax=ax1, label="alpha * N_off")
        elif self.background_model is not None:
            self.background_model.evaluate().plot_hist(ax=ax1, label="background")

        self.counts.plot_hist(ax=ax1, label="n_on")

        e_unit = e_min.unit
        ax1.set_xlim(0.7 * e_min.to_value(e_unit), 1.3 * e_max.to_value(e_unit))
        self._plot_energy_range(ax=ax1)
        ax1.legend(numpoints=1)

        ax2.set_title("Exposure")
        e_unit = self.exposure.geom.axes[0].unit
        self.exposure.plot(ax=ax2)
        ax2.set_xlim(0.7 * e_min.to_value(e_unit), 1.3 * e_max.to_value(e_unit))
        self._plot_energy_range(ax=ax2)

        ax3.set_title("Energy Dispersion")
        if self.edisp is not None:
            self._edisp_kernel.plot_matrix(ax=ax3, vmin=0, vmax=1)
>>>>>>> 98775d29

        # TODO: optimize layout
        fig.subplots_adjust(wspace=0.3)
        return ax1, ax2, ax3

    def info_dict(self, in_safe_data_range=True):
        """Info dict with summary statistics, summed over energy

        Parameters
        ----------
        in_safe_data_range : bool
            Whether to sum only in the safe energy range

        Returns
        -------
        info_dict : dict
            Dictionary with summary info.
        """
        info = {}
        info["name"] = self.name

        if self.mask_safe and in_safe_data_range:
            mask = self.mask_safe.data.astype(bool)
        else:
            mask = slice(None)

        counts = np.nan
        if self.counts:
            counts = self.counts.data[mask].sum()

        info["counts"] = counts

        background = np.nan
        if self.background_model:
            background = self.background_model.evaluate().data[mask].sum()
        elif self.background:
            background = self.background.data[mask].sum()

        info["background"] = background

        info["excess"] = counts - background
        info["sqrt_ts"] = CashCountsStatistic(counts, background).significance

        npred = np.nan
        if self.models or not np.isnan(background):
            npred = self.npred().data[mask].sum()

        info["npred"] = npred

        exposure_min, exposure_max, livetime = np.nan, np.nan, np.nan

        if self.exposure is not None:
            mask_exposure = (self.exposure.data > 0)

            if self.mask_safe is not None:
                mask_spatial = self.mask_safe.reduce_over_axes(func=np.logical_or).data
                mask_exposure = mask_exposure & mask_spatial[np.newaxis, :, :]

            exposure_min = np.min(self.exposure.quantity[mask_exposure])
            exposure_max = np.max(self.exposure.quantity[mask_exposure])
            livetime = self.exposure.meta.get("livetime", np.nan)

        info["exposure_min"] = exposure_min
        info["exposure_max"] = exposure_max
        info["livetime"] = livetime

        ontime = u.Quantity(np.nan, "s")
        if self.gti:
            ontime = self.gti.time_sum

        info["ontime"] = ontime

        info["counts_rate"] = info["counts"] / info["livetime"]
        info["background_rate"] = info["background"] / info["livetime"]
        info["excess_rate"] = info["excess"] / info["livetime"]

        # data section
        n_bins = 0
        if self.counts is not None:
            n_bins = self.counts.data.size
        info["n_bins"] = n_bins

        n_fit_bins = 0
        if self.mask is not None:
            n_fit_bins = np.sum(self.mask.data)

        info["n_fit_bins"] = n_fit_bins
        info["stat_type"] = self.stat_type

        stat_sum = np.nan
        if self.counts is not None and self.models is not None:
            stat_sum = self.stat_sum()

        info["stat_sum"] = stat_sum

        return info

    def slice_by_idx(self, slices, name=None):
        """Slice sub dataset.

        The slicing only applies to the maps that define the corresponding axes.

        Parameters
        ----------
        slices : dict
            Dict of axes names and integers or `slice` object pairs. Contains one
            element for each non-spatial dimension. For integer indexing the
            corresponding axes is dropped from the map. Axes not specified in the
            dict are kept unchanged.
        name : str
            Name of the sliced dataset.

        Returns
        -------
        map_out : `Map`
            Sliced map object.
        """
        name = make_name(name)
        kwargs = {"gti": self.gti, "name": name}

        if self.counts is not None:
            kwargs["counts"] = self.counts.slice_by_idx(slices=slices)

        if self.exposure is not None:
            kwargs["exposure"] = self.exposure.slice_by_idx(slices=slices)

        if self.background_model is not None:
            m = self.background_model.evaluate().slice_by_idx(slices=slices)
            bkg_model = BackgroundModel(map=m, datasets_names=[name])
            bkg_model.spectral_model.norm.frozen = True
            kwargs["models"] = bkg_model

        if self.edisp is not None:
            kwargs["edisp"] = self.edisp.slice_by_idx(slices=slices)

        if self.mask_safe is not None:
            kwargs["mask_safe"] = self.mask_safe.slice_by_idx(slices=slices)

        if self.mask_fit is not None:
            kwargs["mask_fit"] = self.mask_fit.slice_by_idx(slices=slices)

        return self.__class__(**kwargs)

    def resample_energy_axis(self, energy_axis, name=None):
        """Resample SpectrumDataset over new reco energy axis.

        Counts are summed taking into account safe mask.

        Parameters
        ----------
        energy_axis : `~gammapy.maps.MapAxis`
            the new reco energy axis.
        name: str
            Name of the new dataset.

        Returns
        -------
        dataset: `SpectrumDataset`
            Resampled spectrum dataset .
        """
        name = make_name(name)

        kwargs = {}
        kwargs["name"] = name
        kwargs["gti"] = self.gti
        kwargs["exposure"] = self.exposure

        # Adapt resample_axis to take ufunc argument
        kwargs["mask_safe"] = self.mask_safe.resample_axis(
            axis=energy_axis, ufunc=np.logical_or
        )

        if self.counts is not None:
            kwargs["counts"] = self.counts.resample_axis(
                axis=energy_axis, weights=self.mask_safe
            )

        if self.background_model is not None:
            background = self.background_model.evaluate()
            background = background.resample_axis(
                axis=energy_axis, weights=self.mask_safe
            )
            model = BackgroundModel(
                background, datasets_names=[name], name=f"{name}-bkg"
            )
            kwargs["models"] = [model]

        if self.edisp is not None:
            kwargs["edisp"] = self.edisp.resample_energy_axis(
                energy_axis=energy_axis, weights=self.mask_safe
            )

        return self.__class__(**kwargs)

    def to_image(self, name=None):
        """Group SpectrumDataset into a single reco energy bin.

        Counts are summed taking into account safe mask.

        Parameters
        ----------
        name: str
            Name of the new dataset.

        Returns
        -------
        dataset: `SpectrumDataset`
            Resampled spectrum dataset .
        """
        energy_axis = self._geom.axes["energy"].squash()
        return self.resample_energy_axis(energy_axis=energy_axis, name=name)


class SpectrumDatasetOnOff(SpectrumDataset):
    """Spectrum dataset for on-off likelihood fitting.

    The on-off spectrum dataset bundles reduced counts data, off counts data,
    with a spectral model, relative background efficiency and instrument
    response functions to compute the fit-statistic given the current model
    and data.

    Parameters
    ----------
    models : `~gammapy.modeling.models.Models`
        Fit model
    counts : `~gammapy.maps.RegionNDMap`
        ON Counts spectrum
    counts_off : `~gammapy.maps.RegionNDMap`
        OFF Counts spectrum
    exposure : `~gammapy.maps.RegionNDMap`
        Exposure
    edisp : `~gammapy.irf.EDispKernelMap`
        Energy dispersion kernel
    mask_safe : `~gammapy.maps.RegionNDMap`
        Mask defining the safe data range.
    mask_fit : `~gammapy.maps.RegionNDMap`
        Mask to apply to the likelihood for fitting.
    acceptance : `~gammapy.maps.RegionNDMap` or float
        Relative background efficiency in the on region.
    acceptance_off : `~gammapy.maps.RegionNDMap` or float
        Relative background efficiency in the off region.
    name : str
        Name of the dataset.
    gti : `~gammapy.data.GTI`
        GTI of the observation or union of GTI if it is a stacked observation
    meta_table : `~astropy.table.Table`
        Table listing informations on observations used to create the dataset.
        One line per observation for stacked datasets.

    See Also
    --------
    SpectrumDataset, FluxPointsDataset, MapDataset
    """

    stat_type = "wstat"
    tag = "SpectrumDatasetOnOff"

    def __init__(
        self,
        models=None,
        counts=None,
        counts_off=None,
        exposure=None,
        edisp=None,
        mask_safe=None,
        mask_fit=None,
        acceptance=None,
        acceptance_off=None,
        name=None,
        gti=None,
        meta_table=None,
    ):

        self.counts = counts
        self.counts_off = counts_off

        self.mask_fit = mask_fit
        self.exposure = exposure
        self.edisp = edisp
        self.mask_safe = mask_safe
        self.meta_table = meta_table

        if np.isscalar(acceptance):
            data = np.ones(self._geom.data_shape) * acceptance
            acceptance = RegionNDMap.from_geom(self._geom, data=data)

        self.acceptance = acceptance

        if np.isscalar(acceptance_off):
            data = np.ones(self._geom.data_shape) * acceptance_off
            acceptance_off = RegionNDMap.from_geom(self._geom, data=data)

        self.acceptance_off = acceptance_off

        self._evaluators = {}
        self._name = make_name(name)
        self.gti = gti
        self.models = models
        self._background_model = None

    def __str__(self):
        str_ = super().__str__()

        str_list = str_.split("\n")

        if getattr(self, "counts_off", None) is not None:
            counts_off = np.sum(self.counts_off.data)
            str_ += "\t{:32}: {:.2f}\n\n".format("Total off counts", counts_off)

        acceptance = np.nan
        if self.acceptance is not None:
            acceptance = np.mean(self.acceptance.data)

        str_acc = "\t{:32}: {:.3f}\n".format("Acceptance mean", acceptance)

        acceptance_off = np.nan
        if self.acceptance_off is not None:
            acceptance_off = np.sum(self.acceptance_off.data)
        str_acc += "\t{:32}: {:.3f} \n".format("Acceptance off", acceptance_off)

        str_list.insert(15, str_acc)
        str_ = "\n".join(str_list)

        return str_.expandtabs(tabsize=2)

    @property
    def background(self):
        """Background counts estimated from the marginalized likelihood estimate.
         See :ref:`wstat`
         """
        mu_bkg = self.alpha.data * get_wstat_mu_bkg(
            n_on=self.counts.data,
            n_off=self.counts_off.data,
            alpha=self.alpha.data,
            mu_sig=self.npred_sig().data,
        )
        return RegionNDMap.from_geom(geom=self._geom, data=mu_bkg)

    @property
    def counts_off_normalised(self):
        """ alpha * noff"""
        return self.alpha * self.counts_off

    @property
    def excess(self):
        """counts - alpha * off"""
        return self.counts - self.counts_off_normalised

    @property
    def alpha(self):
        """Exposure ratio between signal and background regions"""
        alpha = self.acceptance / self.acceptance_off
        np.nan_to_num(alpha.data, copy=False)
        return alpha

    def npred_sig(self, model=None):
        """"Model predicted signal counts. If a model is passed, predicted counts from that component is returned.
        Else, the total signal counts are returned.

        Parameters
        -------------
        model: `~gammapy.modeling.models.Models`, optional
           The model to computed the npred for.

        Returns
        ----------
        npred_sig: `gammapy.maps.RegionNDMap`
            Predicted signal counts
        """
        if model is None:
            return super().npred()
        else:
            return super().npred_sig(model=model)

    def npred(self):
        """Predicted counts from source + background(`RegionNDMap`)."""
        return self.npred_sig() + self.background

    @property
    def _geom(self):
        """Main analysis geometry"""
        if self.counts is not None:
            return self.counts.geom
        elif self.counts_off is not None:
            return self.counts_off.geom
        elif self.acceptance is not None:
            return self.acceptance.geom
        elif self.acceptance_off is not None:
            return self.acceptance_off.geom
        else:
            raise ValueError(
                "Either 'counts', 'counts_off', 'acceptance' or 'acceptance_of' must be defined."
            )

    def stat_array(self):
        """Likelihood per bin given the current model parameters"""
        mu_sig = self.npred_sig().data
        on_stat_ = wstat(
            n_on=self.counts.data,
            n_off=self.counts_off.data,
            alpha=self.alpha.data,
            mu_sig=mu_sig,
        )
        return np.nan_to_num(on_stat_)

    def fake(self, background_model, random_state="random-seed"):
        """Simulate fake counts for the current model and reduced irfs.

        This method overwrites the counts and off counts defined on the dataset object.

        Parameters
        ----------
        background_model : `~gammapy.maps.RegionNDMap`
            Background model.
        random_state : {int, 'random-seed', 'global-rng', `~numpy.random.RandomState`}
            Defines random number generator initialisation.
            Passed to `~gammapy.utils.random.get_random_state`.
        """
        random_state = get_random_state(random_state)

        npred = self.npred_sig()
        npred.data = random_state.poisson(npred.data)

        npred_bkg = background_model.evaluate().copy()
        npred_bkg.data = random_state.poisson(npred_bkg.data)

        self.counts = npred + npred_bkg

        npred_off = background_model.evaluate() / self.alpha
        npred_off.data = random_state.poisson(npred_off.data)
        self.counts_off = npred_off

    @classmethod
    def create(
        cls,
        e_reco,
        e_true=None,
        region=None,
        reference_time="2000-01-01",
        name=None,
        meta_table=None,
    ):
        """Create empty SpectrumDatasetOnOff.

        Empty containers are created with the correct geometry.
        counts, counts_off and aeff are zero and edisp is diagonal.

        The safe_mask is set to False in every bin.

        Parameters
        ----------
        e_reco : `~gammapy.maps.MapAxis`
            counts energy axis. Its name must be "energy".
        e_true : `~gammapy.maps.MapAxis`
            effective area table energy axis. Its name must be "energy-true".
            If not set use reco energy values. Default : None
        region : `~regions.SkyRegion`
            Region to define the dataset for.
        reference_time : `~astropy.time.Time`
            reference time of the dataset, Default is "2000-01-01"
        meta_table : `~astropy.table.Table`
            Table listing informations on observations used to create the dataset.
            One line per observation for stacked datasets.
        """
        dataset = super().create(
            e_reco=e_reco,
            e_true=e_true,
            region=region,
            reference_time=reference_time,
            name=name,
        )

        counts_off = dataset.counts.copy()
        acceptance = RegionNDMap.from_geom(counts_off.geom, dtype=int)
        acceptance.data += 1

        acceptance_off = RegionNDMap.from_geom(counts_off.geom, dtype=int)
        acceptance_off.data += 1

        return cls.from_spectrum_dataset(
            dataset=dataset,
            acceptance=acceptance,
            acceptance_off=acceptance_off,
            counts_off=counts_off,
        )

    @classmethod
    def read(cls, filename):
        """Read from file

        For now, filename is assumed to the name of a PHA file where BKG file, ARF, and RMF names
        must be set in the PHA header and be present in the same folder

        Parameters
        ----------
        filename : str
            OGIP PHA file to read
        """
        raise NotImplementedError(
            "To read from an OGIP fits file use SpectrumDatasetOnOff.from_ogip_files."
        )

    def _is_stackable(self):
        """Check if the Dataset contains enough information to be stacked"""
        if (
            self.acceptance_off is None
            or self.acceptance is None
            or self.counts_off is None
        ):
            return False
        else:
            return True

    def stack(self, other):
        r"""Stack this dataset with another one.

        Safe mask is applied to compute the stacked counts vector.
        Counts outside each dataset safe mask are lost.

        Stacking is performed in-place.

        The stacking of 2 datasets is implemented as follows.
        Here, :math:`k`  denotes a bin in reconstructed energy and :math:`j = {1,2}` is the dataset number

        The ``mask_safe`` of each dataset is defined as:

        .. math::
            \epsilon_{jk} =\left\{\begin{array}{cl} 1, &
            \mbox{if k is inside the energy thresholds}\\ 0, &
            \mbox{otherwise} \end{array}\right.

        Then the total ``counts`` and ``counts_off`` are computed according to:

        .. math::
            \overline{\mathrm{n_{on}}}_k =  \mathrm{n_{on}}_{1k} \cdot \epsilon_{1k} +
            \mathrm{n_{on}}_{2k} \cdot \epsilon_{2k}

            \overline{\mathrm{n_{off}}}_k = \mathrm{n_{off}}_{1k} \cdot \epsilon_{1k} +
            \mathrm{n_{off}}_{2k} \cdot \epsilon_{2k}

        The stacked ``safe_mask`` is then:

        .. math::
            \overline{\epsilon_k} = \epsilon_{1k} OR \epsilon_{2k}

        In each energy bin :math:`k`, the count excess is computed taking into account the ON ``acceptance``,
        :math:`a_{on}_k` and the OFF one: ``acceptance_off``, :math:`a_{off}_k`. They define
        the :math:`\alpha_k=a_{on}_k/a_{off}_k` factors such that :math:`n_{ex}_k = n_{on}_k - \alpha_k n_{off}_k`.
        We define the stacked value of :math:`\overline{{a}_{on}}_k = 1` so that:

        .. math::
            \overline{{a}_{off}}_k = \frac{\overline{\mathrm {n_{off}}}}{\alpha_{1k} \cdot
            \mathrm{n_{off}}_{1k} \cdot \epsilon_{1k} + \alpha_{2k} \cdot \mathrm{n_{off}}_{2k} \cdot \epsilon_{2k}}


        The stacking of :math:`j` elements is implemented as follows.  :math:`k`
        and :math:`l` denote a bin in reconstructed and true energy, respectively.

        .. math::
            \epsilon_{jk} =\left\{\begin{array}{cl} 1, & \mbox{if
                bin k is inside the energy thresholds}\\ 0, & \mbox{otherwise} \end{array}\right.

            \overline{t} = \sum_{j} t_i

            \overline{\mathrm{aeff}}_l = \frac{\sum_{j}\mathrm{aeff}_{jl}
                \cdot t_j}{\overline{t}}

            \overline{\mathrm{edisp}}_{kl} = \frac{\sum_{j} \mathrm{edisp}_{jkl}
                \cdot \mathrm{aeff}_{jl} \cdot t_j \cdot \epsilon_{jk}}{\sum_{j} \mathrm{aeff}_{jl}
                \cdot t_j}


        Parameters
        ----------
        other : `~gammapy.datasets.SpectrumDatasetOnOff`
            the dataset to stack to the current one

        Examples
        --------
        >>> from gammapy.datasets import SpectrumDatasetOnOff
        >>> obs_ids = [23523, 23526, 23559, 23592]
        >>> datasets = []
        >>> for obs in obs_ids:
        >>>     filename = "$GAMMAPY_DATA/joint-crab/spectra/hess/pha_obs{}.fits"
        >>>     ds = SpectrumDatasetOnOff.from_ogip_files(filename.format(obs))
        >>>     datasets.append(ds)
        >>> stacked = datasets[0]
        >>> for ds in datasets[1:]:
        >>>     stacked.stack(ds)
        >>> print(stacked)
        """
        if not isinstance(other, SpectrumDatasetOnOff):
            raise TypeError("Incompatible types for SpectrumDatasetOnOff stacking")

        # We assume here that counts_off, acceptance and acceptance_off are well defined.
        if not self._is_stackable() or not other._is_stackable():
            raise ValueError("Cannot stack incomplete SpectrumDatsetOnOff.")

        geom = self.counts.geom
        total_off = RegionNDMap.from_geom(geom)
        total_alpha = RegionNDMap.from_geom(geom)

        total_off.stack(self.counts_off, weights=self.mask_safe)
        total_off.stack(other.counts_off, weights=other.mask_safe)

        total_alpha.stack(self.alpha * self.counts_off, weights=self.mask_safe)
        total_alpha.stack(other.alpha * other.counts_off, weights=other.mask_safe)

        with np.errstate(divide="ignore", invalid="ignore"):
            acceptance_off = total_off / total_alpha
            average_alpha = total_alpha.data.sum() / total_off.data.sum()

        # For the bins where the stacked OFF counts equal 0, the alpha value is performed by weighting on the total
        # OFF counts of each run
        is_zero = total_off.data == 0
        acceptance_off.data[is_zero] = 1 / average_alpha

        self.acceptance = RegionNDMap.from_geom(geom)
        self.acceptance.data += 1
        self.acceptance_off = acceptance_off

        if self.counts_off is not None:
            self.counts_off *= self.mask_safe
            self.counts_off.stack(other.counts_off, weights=other.mask_safe)

        super().stack(other)

    def to_ogip_files(self, outdir=None, use_sherpa=False, overwrite=False):
        """Write OGIP files.

        If you want to use the written files with Sherpa you have to set the
        ``use_sherpa`` flag. Then all files will be written in units 'keV' and
        'cm2'.

        The naming scheme is fixed, with {name} the dataset name:

        * PHA file is named pha_obs{name}.fits
        * BKG file is named bkg_obs{name}.fits
        * ARF file is named arf_obs{name}.fits
        * RMF file is named rmf_obs{name}.fits

        Parameters
        ----------
        outdir : `pathlib.Path`
            output directory, default: pwd
        use_sherpa : bool, optional
            Write Sherpa compliant files, default: False
        overwrite : bool
            Overwrite existing files?
        """
        # TODO: refactor and reduce amount of code duplication
        outdir = Path.cwd() if outdir is None else make_path(outdir)
        outdir.mkdir(exist_ok=True, parents=True)

        phafile = f"pha_obs{self.name}.fits"

        bkgfile = phafile.replace("pha", "bkg")
        arffile = phafile.replace("pha", "arf")
        rmffile = phafile.replace("pha", "rmf")

        counts_table = self.counts.to_table()
        counts_table["QUALITY"] = np.logical_not(self.mask_safe.data[:, 0, 0])
        counts_table["BACKSCAL"] = self.acceptance.data[:, 0, 0]
        counts_table["AREASCAL"] = np.ones(self.acceptance.data.size)
        meta = self._ogip_meta()

        meta["respfile"] = rmffile
        meta["backfile"] = bkgfile
        meta["ancrfile"] = arffile
        meta["hduclas2"] = "TOTAL"
        counts_table.meta = meta

        name = counts_table.meta["name"]
        hdu = fits.BinTableHDU(counts_table, name=name)

        energy_axis = self.counts.geom.axes[0]

        hdu_format = "ogip-sherpa" if use_sherpa else "ogip"

        hdulist = fits.HDUList(
            [fits.PrimaryHDU(), hdu, energy_axis.to_table_hdu(format=hdu_format)]
        )

        if self.gti is not None:
            hdu = fits.BinTableHDU(self.gti.table, name="GTI")
            hdulist.append(hdu)

        if self.counts.geom._region is not None and self.counts.geom.wcs is not None:
            region_table = self.counts.geom._to_region_table()
            region_hdu = fits.BinTableHDU(region_table, name="REGION")
            hdulist.append(region_hdu)

        hdulist.writeto(str(outdir / phafile), overwrite=overwrite)

        aeff = self.exposure / self.exposure.meta["livetime"]

        aeff.write(
            outdir / arffile,
            overwrite=overwrite,
            format=hdu_format,
            ogip_column="SPECRESP",
        )

        if self.counts_off is not None:
            counts_off_table = self.counts_off.to_table()
            counts_off_table["QUALITY"] = np.logical_not(self.mask_safe.data[:, 0, 0])
            counts_off_table["BACKSCAL"] = self.acceptance_off.data[:, 0, 0]
            counts_off_table["AREASCAL"] = np.ones(self.acceptance.data.size)
            meta = self._ogip_meta()
            meta["hduclas2"] = "BKG"

            counts_off_table.meta = meta
            name = counts_off_table.meta["name"]
            hdu = fits.BinTableHDU(counts_off_table, name=name)
            hdulist = fits.HDUList(
                [fits.PrimaryHDU(), hdu, energy_axis.to_table_hdu(format=hdu_format)]
            )
            if (
                self.counts_off.geom._region is not None
                and self.counts_off.geom.wcs is not None
            ):
                region_table = self.counts_off.geom._to_region_table()
                region_hdu = fits.BinTableHDU(region_table, name="REGION")
                hdulist.append(region_hdu)

            hdulist.writeto(str(outdir / bkgfile), overwrite=overwrite)

        if self.edisp is not None:
            self._edisp_kernel.write(
                outdir / rmffile, overwrite=overwrite, use_sherpa=use_sherpa
            )

    def _ogip_meta(self):
        """Meta info for the OGIP data format"""
        try:
            livetime = self.exposure.meta["livetime"]
        except KeyError:
            raise ValueError("Storing in ogip format require the livetime "
                             "to be defined in the exposure meta data")
        return {
            "name": "SPECTRUM",
            "hduclass": "OGIP",
            "hduclas1": "SPECTRUM",
            "corrscal": "",
            "chantype": "PHA",
            "detchans": self.counts.geom.axes[0].nbin,
            "filter": "None",
            "corrfile": "",
            "poisserr": True,
            "hduclas3": "COUNT",
            "hduclas4": "TYPE:1",
            "lo_thres": self.energy_range[0].to_value("TeV"),
            "hi_thres": self.energy_range[1].to_value("TeV"),
            "exposure": livetime.to_value("s"),
            "obs_id": self.name,
        }

    @classmethod
    def from_ogip_files(cls, filename):
        """Read `~gammapy.datasets.SpectrumDatasetOnOff` from OGIP files.

        BKG file, ARF, and RMF must be set in the PHA header and be present in
        the same folder.

        The naming scheme is fixed to the following scheme:

        * PHA file is named ``pha_obs{name}.fits``
        * BKG file is named ``bkg_obs{name}.fits``
        * ARF file is named ``arf_obs{name}.fits``
        * RMF file is named ``rmf_obs{name}.fits``
          with ``{name}`` the dataset name.

        Parameters
        ----------
        filename : str
            OGIP PHA file to read
        """
        filename = make_path(filename)
        dirname = filename.parent

        with fits.open(str(filename), memmap=False) as hdulist:
            counts = RegionNDMap.from_hdulist(hdulist, format="ogip")
            acceptance = RegionNDMap.from_hdulist(
                hdulist, format="ogip", ogip_column="BACKSCAL"
            )
            livetime = counts.meta["EXPOSURE"] * u.s

            if "GTI" in hdulist:
                gti = GTI(Table.read(hdulist["GTI"]))
            else:
                gti = None

            mask_safe = RegionNDMap.from_hdulist(
                hdulist, format="ogip", ogip_column="QUALITY"
            )
            mask_safe.data = np.logical_not(mask_safe.data)

        phafile = filename.name

        try:
            rmffile = phafile.replace("pha", "rmf")
            kernel = EDispKernel.read(dirname / rmffile)
            edisp = EDispKernelMap.from_edisp_kernel(kernel, geom=counts.geom)

        except OSError:
            # TODO : Add logger and echo warning
            edisp = None

        try:
            bkgfile = phafile.replace("pha", "bkg")
            with fits.open(str(dirname / bkgfile), memmap=False) as hdulist:
                counts_off = RegionNDMap.from_hdulist(hdulist, format="ogip")
                acceptance_off = RegionNDMap.from_hdulist(
                    hdulist, ogip_column="BACKSCAL"
                )
        except OSError:
            # TODO : Add logger and echo warning
            counts_off, acceptance_off = None, None

        arffile = phafile.replace("pha", "arf")
        aeff = RegionNDMap.read(dirname / arffile, format="ogip-arf")
        exposure = aeff * livetime
        exposure.meta["livetime"] = livetime

        if edisp is not None:
            edisp.exposure_map.data = exposure.data[:, :, np.newaxis, :]

        return cls(
            counts=counts,
            exposure=exposure,
            counts_off=counts_off,
            edisp=edisp,
            mask_safe=mask_safe,
            acceptance=acceptance,
            acceptance_off=acceptance_off,
            name=str(counts.meta["OBS_ID"]),
            gti=gti,
        )

    def info_dict(self, in_safe_data_range=True):
        """Info dict with summary statistics, summed over energy

        Parameters
        ----------
        in_safe_data_range : bool
            Whether to sum only in the safe energy range

        Returns
        -------
        info_dict : dict
            Dictionary with summary info.
        """
        info = super().info_dict(in_safe_data_range)

        if self.mask_safe and in_safe_data_range:
            mask = self.mask_safe.data.astype(bool)
        else:
            mask = slice(None)

        counts_off = np.nan
        if self.counts_off is not None:
            counts_off = self.counts_off.data[mask].sum()

        info["counts_off"] = counts_off

        acceptance = 1
        if self.acceptance:
            # TODO: handle energy dependent a_on / a_off
            acceptance = self.acceptance.data[mask].sum()

        info["acceptance"] = acceptance

        acceptance_off = np.nan
        if self.acceptance_off:
            acceptance_off = acceptance * counts_off / info["background"]

        info["acceptance_off"] = acceptance_off

        alpha = np.nan
        if self.acceptance_off and self.acceptance:
            alpha = np.mean(self.alpha.data[mask])

        info["alpha"] = alpha

        info["sqrt_ts"] = WStatCountsStatistic(
            info["counts"],
            info["counts_off"],
            acceptance / acceptance_off,
        ).significance
        info["stat_sum"] = self.stat_sum()
        return info

    def to_dict(self, filename, *args, **kwargs):
        """Convert to dict for YAML serialization."""
        outdir = Path(filename).parent
        filename = str(outdir / f"pha_obs{self.name}.fits")

        return {"name": self.name, "type": self.tag, "filename": filename}

    def write(self, filename, overwrite):
        """Write spectrum dataset on off to file.

        Currently only the OGIP format is supported

        Parameters
        ----------
        filename : str
            Filename to write to.
        overwrite : bool
            Overwrite existing file.
        """
        outdir = Path(filename).parent
        self.to_ogip_files(outdir=outdir, overwrite=overwrite)

    @classmethod
    def from_dict(cls, data, models, **kwargs):
        """Create flux point dataset from dict.

        Parameters
        ----------
        data : dict
            Dict containing data to create dataset from.
        models : list of `SkyModel`
            List of model components.

        Returns
        -------
        dataset : `SpectrumDatasetOnOff`
            Spectrum dataset on off.

        """

        filename = make_path(data["filename"])
        dataset = cls.from_ogip_files(filename=filename)
        dataset.mask_fit = None
        dataset.models = models
        return dataset

    @classmethod
    def from_spectrum_dataset(
        cls, dataset, acceptance, acceptance_off, counts_off=None
    ):
        """Create spectrum dataseton off from another dataset.

        Parameters
        ----------
        dataset : `SpectrumDataset`
            Spectrum dataset defining counts, edisp, exposure etc.
        acceptance : `~numpy.array` or float
            Relative background efficiency in the on region.
        acceptance_off : `~numpy.array` or float
            Relative background efficiency in the off region.
        counts_off : `~gammapy.maps.RegionNDMap`
            Off counts spectrum . If the dataset provides a background model,
            and no off counts are defined. The off counts are deferred from
            counts_off / alpha.

        Returns
        -------
        dataset : `SpectrumDatasetOnOff`
            Spectrum dataset on off.

        """
        if counts_off is None and dataset.background_model is not None:
            alpha = acceptance / acceptance_off
            counts_off = dataset.background_model.evaluate() / alpha

        return cls(
            models=dataset.models,
            counts=dataset.counts,
            exposure=dataset.exposure,
            counts_off=counts_off,
            edisp=dataset.edisp,
            mask_safe=dataset.mask_safe,
            mask_fit=dataset.mask_fit,
            acceptance=acceptance,
            acceptance_off=acceptance_off,
            gti=dataset.gti,
            name=dataset.name,
            meta_table=dataset.meta_table,
        )

    def to_spectrum_dataset(self, name=None):
        """ Convert a SpectrumDatasetOnOff to a SpectrumDataset
        The background model template is taken as alpha*counts_off

        Parameters:
        -----------
            name: str
                Name of the new dataset

        Returns:
        -------
            dataset: `SpectrumDataset`
                SpectrumDatset with cash statistics
        """

        name = make_name(name)

        background_model = BackgroundModel(self.counts_off * self.alpha)
        background_model.datasets_names = [name]
        return SpectrumDataset(
            counts=self.counts,
            exposure=self.exposure,
            edisp=self.edisp,
            name=name,
            gti=self.gti,
            mask_fit=self.mask_fit,
            mask_safe=self.mask_safe,
            models=background_model,
            meta_table=self.meta_table,
        )

    def slice_by_idx(self, slices, name=None):
        """Slice sub dataset.

        The slicing only applies to the maps that define the corresponding axes.

        Parameters
        ----------
        slices : dict
            Dict of axes names and integers or `slice` object pairs. Contains one
            element for each non-spatial dimension. For integer indexing the
            corresponding axes is dropped from the map. Axes not specified in the
            dict are kept unchanged.
        name : str
            Name of the sliced dataset.

        Returns
        -------
        map_out : `Map`
            Sliced map object.
        """
        name = make_name(name)
        kwargs = {"gti": self.gti, "name": name}

        if self.counts is not None:
            kwargs["counts"] = self.counts.slice_by_idx(slices=slices)

        if self.exposure is not None:
            kwargs["exposure"] = self.exposure.slice_by_idx(slices=slices)

        if self.edisp is not None:
            kwargs["edisp"] = self.edisp.slice_by_idx(slices=slices)

        if self.mask_safe is not None:
            kwargs["mask_safe"] = self.mask_safe.slice_by_idx(slices=slices)

        if self.mask_fit is not None:
            kwargs["mask_fit"] = self.mask_fit.slice_by_idx(slices=slices)

        kwargs["acceptance"] = self.acceptance.slice_by_idx(slices=slices)
        kwargs["acceptance_off"] = self.acceptance_off.slice_by_idx(slices=slices)
        kwargs["counts_off"] = self.counts_off.slice_by_idx(slices=slices)
        return self.__class__(**kwargs)

    def resample_energy_axis(self, energy_axis, name=None):
        """Resample SpectrumDatasetOnOff over new reconstructed energy axis.

        Counts are summed taking into account safe mask.

        Parameters
        ----------
        energy_axis : `~gammapy.maps.MapAxis`
            New reconstructed energy axis
        name: str
            Name of the new dataset.

        Returns
        -------
        dataset: `SpectrumDataset`
            Resampled spectrum dataset .
        """
        dataset = super().resample_energy_axis(energy_axis=energy_axis, name=name)

        axis = dataset.counts.geom.axes["energy"]

        counts_off = None
        if self.counts_off is not None:
            counts_off = self.counts_off
            counts_off = counts_off.resample_axis(axis=axis, weights=self.mask_safe)

        acceptance = 1
        acceptance_off = None
        if self.acceptance is not None:
            acceptance = self.acceptance
            acceptance = acceptance.resample_axis(axis=axis, weights=self.mask_safe)

            background = self.alpha * self.counts_off
            background = background.resample_axis(axis=axis, weights=self.mask_safe)

            acceptance_off = acceptance * counts_off / background

        return self.__class__.from_spectrum_dataset(
            dataset,
            acceptance=acceptance,
            acceptance_off=acceptance_off,
            counts_off=counts_off,
        )<|MERGE_RESOLUTION|>--- conflicted
+++ resolved
@@ -385,7 +385,7 @@
         plot_kwargs.update(bkg_kwargs)
         if isinstance(self, SpectrumDatasetOnOff) and self.counts_off is not None:
             plot_kwargs.setdefault("label", "alpha * n_off")
-            self.background.plot_hist(ax, **plot_kwargs)
+            self.counts_off_normalised.plot_hist(ax, **plot_kwargs)
         elif self.background_model is not None:
             plot_kwargs.setdefault("label", "background")
             self.background_model.evaluate().plot_hist(ax, **plot_kwargs)
@@ -418,7 +418,6 @@
         ax : `~matplotlib.axes.Axes`
             Axes object.
         """
-<<<<<<< HEAD
         measured_kwargs = measured_kwargs or {}
         pred_kwargs = pred_kwargs or {}
 
@@ -427,27 +426,10 @@
         plot_kwargs.setdefault("label", "Measured excess")
         ax = self.excess.plot(ax, yerr=np.sqrt(np.abs(self.excess.data.flatten())), **plot_kwargs)
 
-        if self.background_model:
-            pred_excess = self.npred() - self.background_model.evaluate()
-        elif self.background:
-            pred_excess = self.npred() - self.background
-
         plot_kwargs = kwargs.copy()
         plot_kwargs.update(pred_kwargs)
-        plot_kwargs.setdefault("label", "Predicted excess")
-        pred_excess.plot_hist(ax, **plot_kwargs)
-=======
-        import matplotlib.pyplot as plt
-
-        ax = plt.gca() if ax is None else ax
-        self._plot_energy_range(ax=ax)
-        self.excess.plot(
-            ax=ax,
-            label="Measured excess",
-            yerr=np.sqrt(np.abs(self.excess.data.flatten())),
-        )
-        self.npred_sig().plot_hist(ax=ax, label="Predicted signal counts")
->>>>>>> 98775d29
+        plot_kwargs.setdefault("label", "Predicted signal counts")
+        self.npred_sig().plot_hist(ax, **plot_kwargs)
 
         self._plot_energy_range(ax)
         ax.legend(numpoints=1)
@@ -469,8 +451,7 @@
         residuals : `RegionNDMap`
             Residual spectrum
         """
-        npred = self.npred()
-        residuals = self._compute_residuals(self.counts, npred, method)
+        residuals = self._compute_residuals(self.counts, self.npred(), method)
         return residuals
 
     def plot_residuals(self, ax=None, method="diff", **kwargs):
@@ -662,42 +643,17 @@
         ax1, ax2, ax3 = fig.subplots(1, 3)
 
         ax1.set_title("Counts")
-<<<<<<< HEAD
         self.plot_counts(ax1)
 
-        ax2.set_title("Effective Area")
-        self.aeff.plot(ax2)
+        ax2.set_title("Exposure")
+        self.exposure.plot(ax2)
         self._plot_energy_range(ax2)
         e_min, e_max = self.energy_range
         ax2.set_xlim(0.7 * e_min.value, 1.3 * e_max.value)
 
         ax3.set_title("Energy Dispersion")
         if self.edisp is not None:
-            self._edisp_kernel.plot_matrix(ax3)
-=======
-
-        if isinstance(self, SpectrumDatasetOnOff) and self.counts_off is not None:
-            self.counts_off_normalised.plot_hist(ax=ax1, label="alpha * N_off")
-        elif self.background_model is not None:
-            self.background_model.evaluate().plot_hist(ax=ax1, label="background")
-
-        self.counts.plot_hist(ax=ax1, label="n_on")
-
-        e_unit = e_min.unit
-        ax1.set_xlim(0.7 * e_min.to_value(e_unit), 1.3 * e_max.to_value(e_unit))
-        self._plot_energy_range(ax=ax1)
-        ax1.legend(numpoints=1)
-
-        ax2.set_title("Exposure")
-        e_unit = self.exposure.geom.axes[0].unit
-        self.exposure.plot(ax=ax2)
-        ax2.set_xlim(0.7 * e_min.to_value(e_unit), 1.3 * e_max.to_value(e_unit))
-        self._plot_energy_range(ax=ax2)
-
-        ax3.set_title("Energy Dispersion")
-        if self.edisp is not None:
-            self._edisp_kernel.plot_matrix(ax=ax3, vmin=0, vmax=1)
->>>>>>> 98775d29
+            self._edisp_kernel.plot_matrix(ax3, vmin=0, vmax=1)
 
         # TODO: optimize layout
         fig.subplots_adjust(wspace=0.3)
