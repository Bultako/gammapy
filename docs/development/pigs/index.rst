.. include:: ../../references.txt

.. _pigs:

****
PIGs
****

PIGs (proposals for improvement of Gammapy) are short documents proposing a
major addition or change to Gammapy. See :ref:`pig-001` for further information.

Below is a list of merged PIGs, i.e. the ones that are finalised, with status
"accepted" or "rejected" or "withdrawn". The ones with "draft" status, i.e. that
are under discussion, can be found on Github as `pull requests with the "pig"
label`_ .

.. toctree::
    :maxdepth: 1

    pig-001
<<<<<<< HEAD
    pig-004

=======
    pig-002
>>>>>>> ce4fe8a7

.. _pull requests with the "pig" label: https://github.com/gammapy/gammapy/issues?q=label%3Apig<|MERGE_RESOLUTION|>--- conflicted
+++ resolved
@@ -18,11 +18,6 @@
     :maxdepth: 1
 
     pig-001
-<<<<<<< HEAD
-    pig-004
-
-=======
     pig-002
->>>>>>> ce4fe8a7
-
+    
 .. _pull requests with the "pig" label: https://github.com/gammapy/gammapy/issues?q=label%3Apig